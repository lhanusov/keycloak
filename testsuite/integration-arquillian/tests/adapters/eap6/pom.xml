--- conflicted
+++ resolved
@@ -117,47 +117,6 @@
                     </execution>
                 </executions>
             </plugin>
-<<<<<<< HEAD
-=======
-            
-            <plugin>
-                <groupId>org.apache.maven.plugins</groupId>
-                <artifactId>maven-surefire-plugin</artifactId>
-                <version>2.18.1</version>
-                <configuration>
-                    <systemPropertyVariables>
-                        <app.server.eap6>true</app.server.eap6>
-                        <app.server.eap6.home>${app.server.eap6.home}</app.server.eap6.home>
-                        <adapter.libs.eap6>${adapter.libs.eap6}</adapter.libs.eap6>
-                    </systemPropertyVariables>
-                </configuration>
-            </plugin>
-            <plugin>
-                <groupId>org.codehaus.mojo</groupId>
-                <artifactId>xml-maven-plugin</artifactId>
-                <executions>
-                    <execution>
-                        <id>configure-adapter-subsystem</id>
-                        <phase>process-resources</phase>
-                        <goals>
-                            <goal>transform</goal>
-                        </goals>
-                        <configuration>
-                            <transformationSets>
-                                <transformationSet>
-                                    <dir>${app.server.eap6.home}/standalone/configuration</dir>
-                                    <includes>
-                                        <include>standalone.xml</include>
-                                    </includes>
-                                    <stylesheet>src/main/xslt/standalone.xsl</stylesheet>
-                                    <outputDir>${app.server.eap6.home}/standalone/configuration</outputDir>
-                                </transformationSet>
-                            </transformationSets>
-                        </configuration>
-                    </execution>
-                </executions>
-            </plugin>
->>>>>>> ddb41e2c
         </plugins>
     </build>
     
