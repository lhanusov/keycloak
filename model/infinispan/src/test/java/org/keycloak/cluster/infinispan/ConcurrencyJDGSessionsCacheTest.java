/*
 * Copyright 2016 Red Hat, Inc. and/or its affiliates
 * and other contributors as indicated by the @author tags.
 *
 * Licensed under the Apache License, Version 2.0 (the "License");
 * you may not use this file except in compliance with the License.
 * You may obtain a copy of the License at
 *
 * http://www.apache.org/licenses/LICENSE-2.0
 *
 * Unless required by applicable law or agreed to in writing, software
 * distributed under the License is distributed on an "AS IS" BASIS,
 * WITHOUT WARRANTIES OR CONDITIONS OF ANY KIND, either express or implied.
 * See the License for the specific language governing permissions and
 * limitations under the License.
 */

package org.keycloak.cluster.infinispan;

import java.util.Arrays;
import java.util.HashSet;
import java.util.concurrent.atomic.AtomicInteger;

import org.infinispan.Cache;
import org.infinispan.client.hotrod.RemoteCache;
import org.infinispan.client.hotrod.VersionedValue;
import org.infinispan.client.hotrod.annotation.ClientCacheEntryCreated;
import org.infinispan.client.hotrod.annotation.ClientCacheEntryModified;
import org.infinispan.client.hotrod.annotation.ClientListener;
import org.infinispan.client.hotrod.event.ClientCacheEntryCreatedEvent;
import org.infinispan.client.hotrod.event.ClientCacheEntryModifiedEvent;
import org.infinispan.configuration.cache.Configuration;
import org.infinispan.configuration.cache.ConfigurationBuilder;
import org.infinispan.configuration.global.GlobalConfigurationBuilder;
import org.infinispan.context.Flag;
import org.infinispan.manager.DefaultCacheManager;
import org.infinispan.manager.EmbeddedCacheManager;
import org.infinispan.persistence.manager.PersistenceManager;
import org.infinispan.persistence.remote.RemoteStore;
import org.infinispan.persistence.remote.configuration.ExhaustedAction;
import org.jboss.logging.Logger;
import org.junit.Assert;
import org.keycloak.common.util.Time;
import org.keycloak.connections.infinispan.InfinispanConnectionProvider;
import org.keycloak.models.sessions.infinispan.changes.SessionEntityWrapper;
import org.keycloak.models.sessions.infinispan.entities.AuthenticatedClientSessionEntity;
import org.keycloak.models.sessions.infinispan.entities.SessionEntity;
import org.keycloak.models.sessions.infinispan.entities.UserSessionEntity;
import org.keycloak.models.sessions.infinispan.remotestore.KcRemoteStore;
import org.keycloak.models.sessions.infinispan.remotestore.KcRemoteStoreConfigurationBuilder;
import org.keycloak.models.sessions.infinispan.util.InfinispanUtil;

/**
 * Test concurrency for remoteStore (backed by HotRod RemoteCaches) against external JDG. Especially tests "replaceWithVersion" contract.
 *
 * Steps: {@see ConcurrencyJDGRemoteCacheClientListenersTest}
 *
 * @author <a href="mailto:mposolda@redhat.com">Marek Posolda</a>
 */
public class ConcurrencyJDGSessionsCacheTest {

    protected static final Logger logger = Logger.getLogger(ConcurrencyJDGSessionsCacheTest.class);

    private static final int ITERATION_PER_WORKER = 1000;

    private static RemoteCache remoteCache1;
    private static RemoteCache remoteCache2;

    private static final AtomicInteger failedReplaceCounter = new AtomicInteger(0);
    private static final AtomicInteger failedReplaceCounter2 = new AtomicInteger(0);

    private static final AtomicInteger successfulListenerWrites = new AtomicInteger(0);
    private static final AtomicInteger successfulListenerWrites2 = new AtomicInteger(0);

    //private static Map<String, EntryInfo> state = new HashMap<>();

    public static void main(String[] args) throws Exception {
        Cache<String, SessionEntityWrapper<UserSessionEntity>> cache1 = createManager(1).getCache(InfinispanConnectionProvider.SESSION_CACHE_NAME);
        Cache<String, SessionEntityWrapper<UserSessionEntity>> cache2 = createManager(2).getCache(InfinispanConnectionProvider.SESSION_CACHE_NAME);

        // Create initial item
        UserSessionEntity session = new UserSessionEntity();
        session.setId("123");
        session.setRealm("foo");
        session.setBrokerSessionId("!23123123");
        session.setBrokerUserId(null);
        session.setUser("foo");
        session.setLoginUsername("foo");
        session.setIpAddress("123.44.143.178");
        session.setStarted(Time.currentTime());
        session.setLastSessionRefresh(Time.currentTime());

        AuthenticatedClientSessionEntity clientSession = new AuthenticatedClientSessionEntity();
        clientSession.setAuthMethod("saml");
        clientSession.setAction("something");
        clientSession.setTimestamp(1234);
        clientSession.setProtocolMappers(new HashSet<>(Arrays.asList("mapper1", "mapper2")));
        clientSession.setRoles(new HashSet<>(Arrays.asList("role1", "role2")));
        session.getAuthenticatedClientSessions().put("client1", clientSession);

        SessionEntityWrapper<UserSessionEntity> wrappedSession = new SessionEntityWrapper<>(session);

        // Some dummy testing of remoteStore behaviour
        logger.info("Before put");

        cache1
                .getAdvancedCache().withFlags(Flag.CACHE_MODE_LOCAL) // will still invoke remoteStore . Just doesn't propagate to cluster
                .put("123", wrappedSession);

        logger.info("After put");

        cache1.replace("123",  wrappedSession);

        logger.info("After replace");

        cache1.get("123");

        logger.info("After cache1.get");

        cache2.get("123");

        logger.info("After cache2.get");

        cache1.get("123");

        logger.info("After cache1.get - second call");

        cache2.get("123");

        logger.info("After cache2.get - second call");

        cache2.replace("123",  wrappedSession);

        logger.info("After replace - second call");

        cache1.get("123");

        logger.info("After cache1.get - third call");

        cache2.get("123");

        logger.info("After cache2.get - third call");

        cache1
                .getAdvancedCache().withFlags(Flag.SKIP_CACHE_LOAD)
                .entrySet().stream().forEach(e -> {
        });

        logger.info("After cache1.stream");

        // Explicitly call put on remoteCache (KcRemoteCache.write ignores remote writes)
        InfinispanUtil.getRemoteCache(cache1).put("123", session);

        // Create caches, listeners and finally worker threads
        Thread worker1 = createWorker(cache1, 1);
        Thread worker2 = createWorker(cache2, 2);

        long start = System.currentTimeMillis();

        // Start and join workers
        worker1.start();
        worker2.start();

        worker1.join();
        worker2.join();

        long took = System.currentTimeMillis() - start;

//        // Output
//        for (Map.Entry<String, EntryInfo> entry : state.entrySet()) {
//            System.out.println(entry.getKey() + ":::" + entry.getValue());
//            worker1.cache.remove(entry.getKey());
//        }

        System.out.println("Finished. Took: " + took + " ms. Notes: " + cache1.get("123").getEntity().getNotes().size() +
                ", successfulListenerWrites: " + successfulListenerWrites.get() + ", successfulListenerWrites2: " + successfulListenerWrites2.get() +
                ", failedReplaceCounter: " + failedReplaceCounter.get() + ", failedReplaceCounter2: " + failedReplaceCounter2.get() );

        System.out.println("Sleeping before other report");

        Thread.sleep(1000);

        System.out.println("Finished. Took: " + took + " ms. Notes: " + cache1.get("123").getEntity().getNotes().size() +
                ", successfulListenerWrites: " + successfulListenerWrites.get() + ", successfulListenerWrites2: " + successfulListenerWrites2.get() +
                ", failedReplaceCounter: " + failedReplaceCounter.get() + ", failedReplaceCounter2: " + failedReplaceCounter2.get());



        // Finish JVM
        cache1.getCacheManager().stop();
        cache2.getCacheManager().stop();
    }

    private static Thread createWorker(Cache<String, SessionEntityWrapper<UserSessionEntity>> cache, int threadId) {
        System.out.println("Retrieved cache: " + threadId);

        RemoteCache remoteCache = InfinispanUtil.getRemoteCache(cache);

        if (threadId == 1) {
            remoteCache1 = remoteCache;
        } else {
            remoteCache2 = remoteCache;
        }

        AtomicInteger counter = threadId ==1 ? successfulListenerWrites : successfulListenerWrites2;
        HotRodListener listener = new HotRodListener(cache, remoteCache, counter);
        remoteCache.addClientListener(listener);

        return new RemoteCacheWorker(remoteCache, threadId);
        //return new CacheWorker(cache, threadId);
    }


    private static EmbeddedCacheManager createManager(int threadId) {
        return new TestCacheManagerFactory().createManager(threadId, InfinispanConnectionProvider.SESSION_CACHE_NAME, KcRemoteStoreConfigurationBuilder.class);
    }

<<<<<<< HEAD
    private static Configuration getCacheBackedByRemoteStore(int threadId) {
        ConfigurationBuilder cacheConfigBuilder = new ConfigurationBuilder();

        int port = threadId==1 ? 12232 : 13232;
        //int port = 12232;

        return cacheConfigBuilder.persistence().addStore(KcRemoteStoreConfigurationBuilder.class)
                .fetchPersistentState(false)
                .ignoreModifications(false)
                .purgeOnStartup(false)
                .preload(false)
                .shared(true)
                .remoteCacheName(InfinispanConnectionProvider.SESSION_CACHE_NAME)
                .rawValues(true)
                .forceReturnValues(false)
                .marshaller(KeycloakHotRodMarshallerFactory.class.getName())
                .addServer()
                    .host("localhost")
                    .port(port)
                .connectionPool()
                    .maxActive(20)
                    .exhaustedAction(ExhaustedAction.CREATE_NEW)
                .async()
                    .enabled(false).build();
    }
=======
>>>>>>> 07044eee

    @ClientListener
    public static class HotRodListener {

        private Cache<String, SessionEntityWrapper<UserSessionEntity>> origCache;
        private RemoteCache remoteCache;
        private AtomicInteger listenerCount;

        public HotRodListener(Cache<String, SessionEntityWrapper<UserSessionEntity>> origCache, RemoteCache remoteCache, AtomicInteger listenerCount) {
            this.listenerCount = listenerCount;
            this.remoteCache = remoteCache;
            this.origCache = origCache;
        }

        @ClientCacheEntryCreated
        public void created(ClientCacheEntryCreatedEvent event) {
            String cacheKey = (String) event.getKey();
            listenerCount.incrementAndGet();
        }

        @ClientCacheEntryModified
        public void updated(ClientCacheEntryModifiedEvent event) {
            String cacheKey = (String) event.getKey();
            listenerCount.incrementAndGet();

            // TODO: can be optimized
            SessionEntity session = (SessionEntity) remoteCache.get(cacheKey);
            SessionEntityWrapper sessionWrapper = new SessionEntityWrapper(session);

            // TODO: for distributed caches, ensure that it is executed just on owner OR if event.isCommandRetried
            origCache
                    .getAdvancedCache().withFlags(Flag.SKIP_CACHE_LOAD, Flag.SKIP_CACHE_STORE)
                    .replace(cacheKey, sessionWrapper);
        }




    }

    private static class RemoteCacheWorker extends Thread {

        private final RemoteCache<String, UserSessionEntity> remoteCache;

        private final int myThreadId;

        private RemoteCacheWorker(RemoteCache remoteCache, int myThreadId) {
            this.remoteCache = remoteCache;
            this.myThreadId = myThreadId;
        }

        @Override
        public void run() {

            for (int i=0 ; i<ITERATION_PER_WORKER ; i++) {

                String noteKey = "n-" + myThreadId + "-" + i;

                boolean replaced = false;
                while (!replaced) {
                    VersionedValue<UserSessionEntity> versioned = remoteCache.getVersioned("123");
                    UserSessionEntity oldSession = versioned.getValue();
                    //UserSessionEntity clone = DistributedCacheConcurrentWritesTest.cloneSession(oldSession);
                    UserSessionEntity clone = oldSession;

                    clone.getNotes().put(noteKey, "someVal");
                    //cache.replace("123", clone);
                    replaced = cacheReplace(versioned, clone);
                }

                // Try to see if remoteCache on 2nd DC is immediatelly seeing our change
                RemoteCache secondDCRemoteCache = myThreadId == 1 ? remoteCache2 : remoteCache1;
                UserSessionEntity thatSession = (UserSessionEntity) secondDCRemoteCache.get("123");

                Assert.assertEquals("someVal", thatSession.getNotes().get(noteKey));
                //System.out.println("Passed");
            }

        }

        private boolean cacheReplace(VersionedValue<UserSessionEntity> oldSession, UserSessionEntity newSession) {
            try {
                boolean replaced = remoteCache.replaceWithVersion("123", newSession, oldSession.getVersion());
                //cache.replace("123", newSession);
                if (!replaced) {
                    failedReplaceCounter.incrementAndGet();
                    //return false;
                    //System.out.println("Replace failed!!!");
                }
                return replaced;
            } catch (Exception re) {
                failedReplaceCounter2.incrementAndGet();
                return false;
            }
            //return replaced;
        }

    }
/*
    // Worker, which operates on "classic" cache and rely on operations delegated to the second cache
    private static class CacheWorker extends Thread {

        private final Cache<String, SessionEntityWrapper<UserSessionEntity>> cache;

        private final int myThreadId;

        private CacheWorker(Cache<String, SessionEntityWrapper<UserSessionEntity>> cache, int myThreadId) {
            this.cache = cache;
            this.myThreadId = myThreadId;
        }

        @Override
        public void run() {

            for (int i=0 ; i<ITERATION_PER_WORKER ; i++) {

                String noteKey = "n-" + myThreadId + "-" + i;

                boolean replaced = false;
                while (!replaced) {
                    VersionedValue<UserSessionEntity> versioned = cache.getVersioned("123");
                    UserSessionEntity oldSession = versioned.getValue();
                    //UserSessionEntity clone = DistributedCacheConcurrentWritesTest.cloneSession(oldSession);
                    UserSessionEntity clone = oldSession;

                    clone.getNotes().put(noteKey, "someVal");
                    //cache.replace("123", clone);
                    replaced = cacheReplace(versioned, clone);
                }
            }

        }

    }*/


}<|MERGE_RESOLUTION|>--- conflicted
+++ resolved
@@ -215,34 +215,6 @@
         return new TestCacheManagerFactory().createManager(threadId, InfinispanConnectionProvider.SESSION_CACHE_NAME, KcRemoteStoreConfigurationBuilder.class);
     }
 
-<<<<<<< HEAD
-    private static Configuration getCacheBackedByRemoteStore(int threadId) {
-        ConfigurationBuilder cacheConfigBuilder = new ConfigurationBuilder();
-
-        int port = threadId==1 ? 12232 : 13232;
-        //int port = 12232;
-
-        return cacheConfigBuilder.persistence().addStore(KcRemoteStoreConfigurationBuilder.class)
-                .fetchPersistentState(false)
-                .ignoreModifications(false)
-                .purgeOnStartup(false)
-                .preload(false)
-                .shared(true)
-                .remoteCacheName(InfinispanConnectionProvider.SESSION_CACHE_NAME)
-                .rawValues(true)
-                .forceReturnValues(false)
-                .marshaller(KeycloakHotRodMarshallerFactory.class.getName())
-                .addServer()
-                    .host("localhost")
-                    .port(port)
-                .connectionPool()
-                    .maxActive(20)
-                    .exhaustedAction(ExhaustedAction.CREATE_NEW)
-                .async()
-                    .enabled(false).build();
-    }
-=======
->>>>>>> 07044eee
 
     @ClientListener
     public static class HotRodListener {
