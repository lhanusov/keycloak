package org.keycloak.models.utils;

import org.bouncycastle.openssl.PEMWriter;
<<<<<<< HEAD
import org.jboss.resteasy.spi.NotFoundException;
=======
import org.keycloak.common.util.Base64Url;
import org.keycloak.models.AuthenticationExecutionModel;
import org.keycloak.models.AuthenticationFlowModel;
>>>>>>> 1d06d9dd
import org.keycloak.models.ClientModel;
import org.keycloak.models.Constants;
import org.keycloak.models.GroupModel;
import org.keycloak.models.IdentityProviderModel;
import org.keycloak.models.KeycloakSession;
import org.keycloak.models.KeycloakSessionFactory;
import org.keycloak.models.KeycloakSessionTask;
import org.keycloak.models.KeycloakTransaction;
import org.keycloak.models.ModelDuplicateException;
import org.keycloak.models.RealmModel;
import org.keycloak.models.RoleModel;
import org.keycloak.models.UserCredentialModel;
import org.keycloak.models.UserFederationMapperModel;
import org.keycloak.models.UserFederationProviderModel;
import org.keycloak.models.UserModel;
import org.keycloak.representations.idm.AuthenticationExecutionRepresentation;
import org.keycloak.representations.idm.CertificateRepresentation;
import org.keycloak.common.util.CertificateUtils;
import org.keycloak.common.util.PemUtils;

import javax.crypto.spec.SecretKeySpec;
import java.io.IOException;
import java.io.StringWriter;
import java.security.*;
import java.security.cert.X509Certificate;
import java.util.Collections;
import java.util.HashMap;
import java.util.LinkedList;
import java.util.List;
import java.util.Map;
import java.util.Set;
import java.util.UUID;

/**
 * Set of helper methods, which are useful in various model implementations.
 *
 * @author <a href="mailto:mposolda@redhat.com">Marek Posolda</a>
 */
public final class KeycloakModelUtils {

    private static final int RANDOM_PASSWORD_BYTES = 32;

    private KeycloakModelUtils() {
    }

    public static String generateId() {
        return UUID.randomUUID().toString();
    }

    public static PublicKey getPublicKey(String publicKeyPem) {
        if (publicKeyPem != null) {
            try {
                return PemUtils.decodePublicKey(publicKeyPem);
            } catch (Exception e) {
                throw new RuntimeException(e);
            }
        } else {
            return null;
        }
    }

    public static X509Certificate getCertificate(String cert) {
        if (cert != null) {
            try {
                return PemUtils.decodeCertificate(cert);
            } catch (Exception e) {
                throw new RuntimeException(e);
            }
        } else {
            return null;
        }
    }


    public static PrivateKey getPrivateKey(String privateKeyPem) {
        if (privateKeyPem != null) {
            try {
                return PemUtils.decodePrivateKey(privateKeyPem);
            } catch (Exception e) {
                throw new RuntimeException(e);
            }
        }
        return null;
    }

    public static Key getSecretKey(String secret) {
        return secret != null ? new SecretKeySpec(secret.getBytes(), "HmacSHA256") : null;
    }

    public static String getPemFromKey(Key key) {
        StringWriter writer = new StringWriter();
        PEMWriter pemWriter = new PEMWriter(writer);
        try {
            pemWriter.writeObject(key);
            pemWriter.flush();
            pemWriter.close();
        } catch (IOException e) {
            throw new RuntimeException(e);
        }
        String s = writer.toString();
        return PemUtils.removeBeginEnd(s);
    }

    public static String getPemFromCertificate(X509Certificate certificate) {
        StringWriter writer = new StringWriter();
        PEMWriter pemWriter = new PEMWriter(writer);
        try {
            pemWriter.writeObject(certificate);
            pemWriter.flush();
            pemWriter.close();
        } catch (IOException e) {
            throw new RuntimeException(e);
        }
        String s = writer.toString();
        return PemUtils.removeBeginEnd(s);
    }

    public static void generateRealmKeys(RealmModel realm) {
        KeyPair keyPair = null;
        try {
            KeyPairGenerator generator = KeyPairGenerator.getInstance("RSA");
            generator.initialize(2048);
            keyPair = generator.generateKeyPair();
        } catch (NoSuchAlgorithmException e) {
            throw new RuntimeException(e);
        }
        realm.setPrivateKey(keyPair.getPrivate());
        realm.setPublicKey(keyPair.getPublic());
        X509Certificate certificate = null;
        try {
            certificate = CertificateUtils.generateV1SelfSignedCertificate(keyPair, realm.getName());
        } catch (Exception e) {
            throw new RuntimeException(e);
        }
        realm.setCertificate(certificate);

        realm.setCodeSecret(generateCodeSecret());
    }

    public static void generateRealmCertificate(RealmModel realm) {
        X509Certificate certificate = null;
        try {
            certificate = CertificateUtils.generateV1SelfSignedCertificate(new KeyPair(realm.getPublicKey(), realm.getPrivateKey()), realm.getName());
        } catch (Exception e) {
            throw new RuntimeException(e);
        }
        realm.setCertificate(certificate);
    }

    public static CertificateRepresentation generateKeyPairCertificate(String subject) {
        KeyPair keyPair = null;
        try {
            KeyPairGenerator generator = KeyPairGenerator.getInstance("RSA");
            generator.initialize(2048);
            keyPair = generator.generateKeyPair();
        } catch (NoSuchAlgorithmException e) {
            throw new RuntimeException(e);
        }
        X509Certificate certificate = null;
        try {
            certificate = CertificateUtils.generateV1SelfSignedCertificate(keyPair, subject);
        } catch (Exception e) {
            throw new RuntimeException(e);
        }
        String privateKeyPem = KeycloakModelUtils.getPemFromKey(keyPair.getPrivate());
        String certPem = KeycloakModelUtils.getPemFromCertificate(certificate);

        CertificateRepresentation rep = new CertificateRepresentation();
        rep.setPrivateKey(privateKeyPem);
        rep.setCertificate(certPem);
        return rep;
    }

    public static UserCredentialModel generateSecret(ClientModel client) {
        UserCredentialModel secret = UserCredentialModel.generateSecret();
        client.setSecret(secret.getValue());
        return secret;
    }

    public static void generateRegistrationAccessToken(ClientModel client) {
        client.setRegistrationSecret(generatePassword());
    }

    public static String generatePassword() {
        byte[] buf = new byte[RANDOM_PASSWORD_BYTES];
        new SecureRandom().nextBytes(buf);
        return Base64Url.encode(buf);
    }

    public static String getDefaultClientAuthenticatorType() {
        return "client-secret";
    }

    public static String generateCodeSecret() {
        return UUID.randomUUID().toString();
    }

    public static ClientModel createClient(RealmModel realm, String name) {
        ClientModel app = realm.addClient(name);
        app.setClientAuthenticatorType(getDefaultClientAuthenticatorType());
        generateSecret(app);
        app.setFullScopeAllowed(true);

        return app;
    }

    /**
     * Deep search if given role is descendant of composite role
     *
     * @param role      role to check
     * @param composite composite role
     * @param visited   set of already visited roles (used for recursion)
     * @return true if "role" is descendant of "composite"
     */
    public static boolean searchFor(RoleModel role, RoleModel composite, Set<RoleModel> visited) {
        if (visited.contains(composite)) return false;
        visited.add(composite);
        Set<RoleModel> composites = composite.getComposites();
        if (composites.contains(role)) return true;
        for (RoleModel contained : composites) {
            if (!contained.isComposite()) continue;
            if (searchFor(role, contained, visited)) return true;
        }
        return false;
    }

    /**
     * Try to find user by given username. If it fails, then fallback to find him by email
     *
     * @param realm    realm
     * @param username username or email of user
     * @return found user
     */
    public static UserModel findUserByNameOrEmail(KeycloakSession session, RealmModel realm, String username) {
        UserModel user = session.users().getUserByUsername(username, realm);
        if (user == null && username.contains("@")) {
            user = session.users().getUserByEmail(username, realm);
        }
        return user;
    }

    /**
     * Wrap given runnable job into KeycloakTransaction.
     *
     * @param factory
     * @param task
     */
    public static void runJobInTransaction(KeycloakSessionFactory factory, KeycloakSessionTask task) {
        KeycloakSession session = factory.create();
        KeycloakTransaction tx = session.getTransaction();
        try {
            tx.begin();
            task.run(session);

            if (tx.isActive()) {
                if (tx.getRollbackOnly()) {
                    tx.rollback();
                } else {
                    tx.commit();
                }
            }
        } catch (RuntimeException re) {
            if (tx.isActive()) {
                tx.rollback();
            }
            throw re;
        } finally {
            session.close();
        }
    }

    public static String getMasterRealmAdminApplicationClientId(String realmName) {
        return realmName + "-realm";
    }

    /**
     * @param roles
     * @param targetRole
     * @return true if targetRole is in roles (directly or indirectly via composite role)
     */
    public static boolean hasRole(Set<RoleModel> roles, RoleModel targetRole) {
        if (roles.contains(targetRole)) return true;

        for (RoleModel mapping : roles) {
            if (mapping.hasRole(targetRole)) return true;
        }
        return false;
    }

    /**
     *
     * @param groups
     * @param targetGroup
     * @return true if targetGroup is in groups (directly or indirectly via parent child relationship)
     */
    public static boolean isMember(Set<GroupModel> groups, GroupModel targetGroup) {
        if (groups.contains(targetGroup)) return true;

        for (GroupModel mapping : groups) {
            GroupModel child = mapping;
            while(child.getParent() != null) {
                if (child.getParent().equals(targetGroup)) return true;
                child = child.getParent();
            }
        }
        return false;
    }
    // USER FEDERATION RELATED STUFF

    /**
     * Ensure that displayName of myProvider (if not null) is unique and there is no other provider with same displayName in the list.
     *
     * @param displayName         to check for duplications
     * @param myProvider          provider, which is excluded from the list (if present)
     * @param federationProviders
     * @throws ModelDuplicateException if there is other provider with same displayName
     */
    public static void ensureUniqueDisplayName(String displayName, UserFederationProviderModel myProvider, List<UserFederationProviderModel> federationProviders) throws ModelDuplicateException {
        if (displayName != null) {

            for (UserFederationProviderModel federationProvider : federationProviders) {
                if (myProvider != null && (myProvider.equals(federationProvider) || (myProvider.getId() != null && myProvider.getId().equals(federationProvider.getId())))) {
                    continue;
                }

                if (displayName.equals(federationProvider.getDisplayName())) {
                    throw new ModelDuplicateException("There is already existing federation provider with display name: " + displayName);
                }
            }
        }
    }


    public static UserFederationProviderModel findUserFederationProviderByDisplayName(String displayName, RealmModel realm) {
        if (displayName == null) {
            return null;
        }

        for (UserFederationProviderModel fedProvider : realm.getUserFederationProviders()) {
            if (displayName.equals(fedProvider.getDisplayName())) {
                return fedProvider;
            }
        }
        return null;
    }


    public static UserFederationProviderModel findUserFederationProviderById(String fedProviderId, RealmModel realm) {
        for (UserFederationProviderModel fedProvider : realm.getUserFederationProviders()) {
            if (fedProviderId.equals(fedProvider.getId())) {
                return fedProvider;
            }
        }
        return null;
    }


    public static UserFederationMapperModel createUserFederationMapperModel(String name, String federationProviderId, String mapperType, String... config) {
        UserFederationMapperModel mapperModel = new UserFederationMapperModel();
        mapperModel.setName(name);
        mapperModel.setFederationProviderId(federationProviderId);
        mapperModel.setFederationMapperType(mapperType);

        Map<String, String> configMap = new HashMap<>();
        String key = null;
        for (String configEntry : config) {
            if (key == null) {
                key = configEntry;
            } else {
                configMap.put(key, configEntry);
                key = null;
            }
        }
        if (key != null) {
            throw new IllegalStateException("Invalid count of arguments for config. Maybe mistake?");
        }
        mapperModel.setConfig(configMap);

        return mapperModel;
    }

    // END USER FEDERATION RELATED STUFF

    public static String toLowerCaseSafe(String str) {
        return str==null ? null : str.toLowerCase();
    }

    public static void setupOfflineTokens(RealmModel realm) {
        if (realm.getRole(Constants.OFFLINE_ACCESS_ROLE) == null) {
            RoleModel role = realm.addRole(Constants.OFFLINE_ACCESS_ROLE);
            role.setDescription("${role_offline-access}");
            role.setScopeParamRequired(true);
            realm.addDefaultRole(Constants.OFFLINE_ACCESS_ROLE);
        }
    }

<<<<<<< HEAD
    public static String resolveFirstAttribute(GroupModel group, String name) {
        String value = group.getFirstAttribute(name);
        if (value != null) return value;
        if (group.getParentId() == null) return null;
        return resolveFirstAttribute(group.getParent(), name);

    }

    /**
     *
     *
     * @param user
     * @param name
     * @return
     */
    public static String resolveFirstAttribute(UserModel user, String name) {
        String value = user.getFirstAttribute(name);
        if (value != null) return value;
        for (GroupModel group : user.getGroups()) {
            value = resolveFirstAttribute(group, name);
            if (value != null) return value;
        }
        return null;

    }

    public static List<String>  resolveAttribute(GroupModel group, String name) {
        List<String> values = group.getAttribute(name);
        if (values != null && !values.isEmpty()) return values;
        if (group.getParentId() == null) return null;
        return resolveAttribute(group.getParent(), name);

    }


    public static List<String> resolveAttribute(UserModel user, String name) {
        List<String> values = user.getAttribute(name);
        if (!values.isEmpty()) return values;
        for (GroupModel group : user.getGroups()) {
            values = resolveAttribute(group, name);
            if (values != null) return values;
        }
        return Collections.emptyList();
    }


    private static GroupModel findSubGroup(String[] path, int index, GroupModel parent) {
        for (GroupModel group : parent.getSubGroups()) {
            if (group.getName().equals(path[index])) {
                if (path.length == index + 1) {
                    return group;
                }
                else {
                    if (index + 1 < path.length) {
                        GroupModel found = findSubGroup(path, index + 1, group);
                        if (found != null) return found;
                    } else {
                        return null;
                    }
                }

            }
        }
        return null;
    }

    public static GroupModel findGroupByPath(RealmModel realm, String path) {
        if (path == null) {
            return null;
        }
        if (path.startsWith("/")) {
            path = path.substring(1);
        }
        if (path.endsWith("/")) {
            path = path.substring(0, path.length() - 1);
        }
        String[] split = path.split("/");
        if (split.length == 0) return null;
        GroupModel found = null;
        for (GroupModel group : realm.getTopLevelGroups()) {
            if (group.getName().equals(split[0])) {
                if (split.length == 1) {
                    found = group;
                    break;
                }
                else {
                    if (split.length > 1) {
                        found = findSubGroup(split, 1, group);
                        if (found != null) break;
                    }
                }

            }
        }
        return found;
=======

    /**
     * Recursively find all AuthenticationExecutionModel from specified flow or all it's subflows
     *
     * @param realm
     * @param flow
     * @param result input should be empty list. At the end will be all executions added to this list
     */
    public static void deepFindAuthenticationExecutions(RealmModel realm, AuthenticationFlowModel flow, List<AuthenticationExecutionModel> result) {
        List<AuthenticationExecutionModel> executions = realm.getAuthenticationExecutions(flow.getId());
        for (AuthenticationExecutionModel execution : executions) {
            if (execution.isAuthenticatorFlow()) {
                AuthenticationFlowModel subFlow = realm.getAuthenticationFlowById(execution.getFlowId());
                deepFindAuthenticationExecutions(realm, subFlow, result);
            } else {
                result.add(execution);
            }
        }
>>>>>>> 1d06d9dd
    }
}<|MERGE_RESOLUTION|>--- conflicted
+++ resolved
@@ -1,13 +1,9 @@
 package org.keycloak.models.utils;
 
 import org.bouncycastle.openssl.PEMWriter;
-<<<<<<< HEAD
-import org.jboss.resteasy.spi.NotFoundException;
-=======
 import org.keycloak.common.util.Base64Url;
 import org.keycloak.models.AuthenticationExecutionModel;
 import org.keycloak.models.AuthenticationFlowModel;
->>>>>>> 1d06d9dd
 import org.keycloak.models.ClientModel;
 import org.keycloak.models.Constants;
 import org.keycloak.models.GroupModel;
@@ -31,7 +27,13 @@
 import javax.crypto.spec.SecretKeySpec;
 import java.io.IOException;
 import java.io.StringWriter;
-import java.security.*;
+import java.security.Key;
+import java.security.KeyPair;
+import java.security.KeyPairGenerator;
+import java.security.NoSuchAlgorithmException;
+import java.security.PrivateKey;
+import java.security.PublicKey;
+import java.security.SecureRandom;
 import java.security.cert.X509Certificate;
 import java.util.Collections;
 import java.util.HashMap;
@@ -404,7 +406,26 @@
         }
     }
 
-<<<<<<< HEAD
+
+    /**
+     * Recursively find all AuthenticationExecutionModel from specified flow or all it's subflows
+     *
+     * @param realm
+     * @param flow
+     * @param result input should be empty list. At the end will be all executions added to this list
+     */
+    public static void deepFindAuthenticationExecutions(RealmModel realm, AuthenticationFlowModel flow, List<AuthenticationExecutionModel> result) {
+        List<AuthenticationExecutionModel> executions = realm.getAuthenticationExecutions(flow.getId());
+        for (AuthenticationExecutionModel execution : executions) {
+            if (execution.isAuthenticatorFlow()) {
+                AuthenticationFlowModel subFlow = realm.getAuthenticationFlowById(execution.getFlowId());
+                deepFindAuthenticationExecutions(realm, subFlow, result);
+            } else {
+                result.add(execution);
+            }
+        }
+    }
+
     public static String resolveFirstAttribute(GroupModel group, String name) {
         String value = group.getFirstAttribute(name);
         if (value != null) return value;
@@ -500,25 +521,5 @@
             }
         }
         return found;
-=======
-
-    /**
-     * Recursively find all AuthenticationExecutionModel from specified flow or all it's subflows
-     *
-     * @param realm
-     * @param flow
-     * @param result input should be empty list. At the end will be all executions added to this list
-     */
-    public static void deepFindAuthenticationExecutions(RealmModel realm, AuthenticationFlowModel flow, List<AuthenticationExecutionModel> result) {
-        List<AuthenticationExecutionModel> executions = realm.getAuthenticationExecutions(flow.getId());
-        for (AuthenticationExecutionModel execution : executions) {
-            if (execution.isAuthenticatorFlow()) {
-                AuthenticationFlowModel subFlow = realm.getAuthenticationFlowById(execution.getFlowId());
-                deepFindAuthenticationExecutions(realm, subFlow, result);
-            } else {
-                result.add(execution);
-            }
-        }
->>>>>>> 1d06d9dd
     }
 }